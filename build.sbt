--- conflicted
+++ resolved
@@ -3,13 +3,9 @@
 organization := "com.github.scredis"
 
 
-<<<<<<< HEAD
 scalaVersion := "2.13.11"
-crossScalaVersions := Seq("2.11.12", "2.12.17", scalaVersion.value)
-=======
-scalaVersion := "2.13.10"
 crossScalaVersions := Seq("2.11.12", "2.12.18", scalaVersion.value)
->>>>>>> c7e54fde
+
 
 scalacOptions ++= Seq(
   "-deprecation",
