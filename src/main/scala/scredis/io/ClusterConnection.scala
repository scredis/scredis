--- conflicted
+++ resolved
@@ -40,13 +40,9 @@
     passwordOpt: Option[String] = RedisConfigDefaults.Config.Redis.PasswordOpt
   ) extends NonBlockingConnection with LazyLogging {
 
-<<<<<<< HEAD
   type CONNECTIONS = Map[Server, (AkkaNonBlockingConnection, Int)]
 
-  private val maxHashMisses = 100
-=======
   private val maxHashMisses = RedisConfigDefaults.Redis.MaxClusterHashMisses
->>>>>>> 4ae29782
   private val maxConnectionMisses = 3
   private val deadConnectionRemovalInterval: FiniteDuration = 1.minutes
 
