package scredis.io

import akka.actor.ActorSystem
import com.typesafe.scalalogging.LazyLogging
import scredis.exceptions._
import scredis.protocol._
import scredis.protocol.requests.ClusterRequests.{ClusterCountKeysInSlot, ClusterInfo, ClusterSlots}
import scredis.protocol.requests.ConnectionRequests.Quit
import scredis.util.UniqueNameGenerator
import scredis.{ClusterSlotRange, RedisConfigDefaults, Server}

import scala.collection.immutable
import scala.concurrent.ExecutionContext.Implicits.global
import scala.concurrent.duration._
import scala.concurrent.{Await, Future, Promise}

/**
 * The connection logic for a whole Redis cluster. Handles redirection and sharding logic as specified in
 * http://redis.io/topics/cluster-spec
 *
 * @param nodes List of servers to initialize the cluster connection with.
 * @param maxRetries Maximum number of retries or redirects for a request. The ClusterConnection may attempt to try
 *                   several nodes before giving up on sending a command.
 */
abstract class ClusterConnection(
    nodes: Seq[Server],
    maxRetries: Int = 4,
    receiveTimeoutOpt: Option[FiniteDuration] = RedisConfigDefaults.IO.ReceiveTimeoutOpt,
    connectTimeout: FiniteDuration = RedisConfigDefaults.IO.ConnectTimeout,
    maxWriteBatchSize: Int = RedisConfigDefaults.IO.MaxWriteBatchSize,
    tcpSendBufferSizeHint: Int = RedisConfigDefaults.IO.TCPSendBufferSizeHint,
    tcpReceiveBufferSizeHint: Int = RedisConfigDefaults.IO.TCPReceiveBufferSizeHint,
    akkaListenerDispatcherPath: String = RedisConfigDefaults.IO.Akka.ListenerDispatcherPath,
    akkaIODispatcherPath: String = RedisConfigDefaults.IO.Akka.IODispatcherPath,
    akkaDecoderDispatcherPath: String = RedisConfigDefaults.IO.Akka.DecoderDispatcherPath,
    tryAgainWait: FiniteDuration = RedisConfigDefaults.IO.Cluster.TryAgainWait,
    clusterDownWait: FiniteDuration = RedisConfigDefaults.IO.Cluster.ClusterDownWait,
    systemOpt:Option[ActorSystem] = None,
    failCommandOnConnecting: Boolean = RedisConfigDefaults.Global.FailCommandOnConnecting,
    passwordOpt: Option[String] = RedisConfigDefaults.Config.Redis.PasswordOpt
  ) extends NonBlockingConnection with LazyLogging {

  type CONNECTIONS = Map[Server, (AkkaNonBlockingConnection, Int)]

  private val maxHashMisses = 100
  private val maxConnectionMisses = 3

  private val system = {
    val systemName = RedisConfigDefaults.IO.Akka.ActorSystemName
    systemOpt.getOrElse(ActorSystem(UniqueNameGenerator.getUniqueName(systemName)))
  }

  private val scheduler = system.scheduler

  /** Set of active cluster node connections. Initialized from `nodes` parameter. */
  // TODO it may be more efficient to save the connections in hashSlots directly
  // TODO we need some information about node health for updates
  private[scredis] var connections: CONNECTIONS = initialConnections

  // TODO keep master-slave associations to be able to ask slaves for data with appropriate config

  /** hash slot - connection mapping */
  // TODO we can probably use a more space-efficient storage here, but this is simplest
  private[scredis] var hashSlots: Vector[Option[Server]] = Vector.fill(Protocol.CLUSTER_HASHSLOTS)(None)

  /** Miss counter for hashSlots accesses. */
  private var hashMisses = 0


  private val defaultBlockingTimeout: FiniteDuration = 5.seconds


  // bootstrapping: init with info from cluster
  // I guess is it okay to to a blocking await here? or move it to a factory method?
  Await.ready(updateCache(maxRetries), connectTimeout)

  /** Set up initial connections from configuration. */
  private def initialConnections: CONNECTIONS =
<<<<<<< HEAD
    nodes.map { server => (server, (makeConnection(server, system), 0))}.toMap

=======
    nodes.map { server => (server, (makeConnection(server, systemOpt), 0))}.toMap
>>>>>>> 6ace2854


  /**
   * Update the ClusterClient's connections and hash slots cache.
   * Sends a CLUSTER SLOTS query to the cluster to get a current mapping of hash slots to servers, and updates
   * the internal cache based on the reply.
   */
  private def updateCache(retry: Int): Future[Unit] = {

    // only called when cluster is in ok state
    lazy val upd = send(ClusterSlots()).map { slotRanges =>
      val newConnections = slotRanges.foldLeft(connections) {
        case (cons, ClusterSlotRange(_, master, slaves)) =>
          val nodes = master :: slaves
          cons ++ nodes.flatMap { nodeInfo =>
            val server = nodeInfo.server
            if (cons contains server) Nil
            else List( (server, (makeConnection(server, system),0)) )
          }
      }

      val newSlots =
        slotRanges.foldLeft(hashSlots) {
          case (slots, ClusterSlotRange((begin, end), master, replicas)) =>
            val masterOpt = Option(master).map(_.server)
            (begin.toInt to end.toInt).foldLeft(slots) { (s, i) => s.updated(i, masterOpt) }
        }
      this.synchronized {
        connections = newConnections
        hashSlots = newSlots
      }

      logger.info(s"initialized cluster slot cache and connections. Connected to Redis nodes: ${connections.keys}")
    }

    if (retry <= 0) Future.failed(RedisClusterException(s"cluster_state not ok, aborting cache update after $maxRetries attempts"))
    // ensure availability of cluster first
    else send(ClusterInfo()).flatMap { info =>
      info.get("cluster_state") match {
        case Some("ok") => upd
        case _ => delayed(clusterDownWait) { updateCache(retry - 1) }
      }
    }
  }

  /** Creates a new connection to a server. */
<<<<<<< HEAD
  private def makeConnection(server: Server, system:ActorSystem): AkkaNonBlockingConnection = {
=======
  private def makeConnection(server: Server, systemOpt:Option[ActorSystem]): AkkaNonBlockingConnection = {
    val systemName = RedisConfigDefaults.IO.Akka.ActorSystemName
    val system = systemOpt.getOrElse(ActorSystem(UniqueNameGenerator.getUniqueName(systemName)))

>>>>>>> 6ace2854
    new AkkaNonBlockingConnection(
      system = system, host = server.host, port = server.port, passwordOpt = passwordOpt,
      database = 0, nameOpt = None, decodersCount = 2,
      receiveTimeoutOpt, connectTimeout, maxWriteBatchSize, tcpSendBufferSizeHint,
      tcpReceiveBufferSizeHint, akkaListenerDispatcherPath, akkaIODispatcherPath,
      akkaDecoderDispatcherPath, failCommandOnConnecting
    ) {}
  }

  /** Delay a Future-returning operation. */
  private def delayed[A](delay: Duration)(f: => Future[A]): Future[A] = {
    val delayedF = Promise[A]()
    scheduler.scheduleOnce(clusterDownWait) {
      delayedF.completeWith(f)
    }
    delayedF.future
  }


  /**
   * Send a Redis request object and handle cluster specific error cases
   * @param request request object
   * @param server server to contact
   * @param retry remaining retries
   * @param remainingTimeout how much longer to retry an action, rather than number of retries
   * @tparam A response type
   * @return
   */
  private def send[A](request: Request[A], server: Server,
                      triedServers: Set[Server] = Set.empty,
                      retry: Int = maxRetries, remainingTimeout: Duration = connectTimeout,
                      error: Option[RedisException] = None): Future[A] = {
    if (retry <= 0) Future.failed(RedisIOException(s"Gave up on request after $maxRetries retries: $request", error.orNull))
    else {
      val (connection,_) = connections.getOrElse(server, createConnectionIfMissing(server))

      // handle cases that should be retried (MOVE, ASK, TRYAGAIN)
      connection.send(request).recoverWith {

        case err @ RedisClusterErrorResponseException(Moved(slot, host, port), _) =>
          request.reset()
          // this will usually happen when cache is missed.
          val movedServer: Server = Server(host, port)
          updateHashMisses(slot, movedServer)

          send(request, movedServer, triedServers+server, retry - 1, remainingTimeout, Option(err))

        case err @ RedisClusterErrorResponseException(Ask(hashSlot, host, port), _) =>
          request.reset()
          val askServer = Server(host,port)
          send(request, askServer, triedServers+server, retry - 1, remainingTimeout, Option(err))

        case err @ RedisClusterErrorResponseException(TryAgain, _) =>
          request.reset()
          // TODO what is actually the intended semantics of TryAgain?
          delayed(tryAgainWait) { send(request, server, triedServers+server, retry - 1, remainingTimeout - tryAgainWait, Option(err)) }

        case err @ RedisClusterErrorResponseException(ClusterDown, _) =>
          request.reset()
          logger.debug(s"Received CLUSTERDOWN error from request $request. Retrying ...")
          val nextTimeout = remainingTimeout - clusterDownWait
          if (nextTimeout <= 0.millis) Future.failed(RedisIOException(s"Aborted request $request after trying for ${connectTimeout}", err))
          else delayed(clusterDownWait) { send(request, server, triedServers, retry, nextTimeout, Option(err)) }
          // wait a bit because the cluster may not be fully initialized or fixing itself

        case err @ RedisIOException(message, cause) =>
          request.reset()
          updateServerErrors(server)
          val nextTriedServers = triedServers + server
          // try any server that isn't one we tried already
          connections.keys.find { s => !nextTriedServers.contains(s)  } match {
            case Some(nextServer) => send(request, nextServer, nextTriedServers, retry - 1, remainingTimeout, Option(err))
            case None => Future.failed(RedisIOException("No valid connection available.", err))
          }
      }
    }
  }

  private def updateHashMisses(slot: Int, newServer: Server) = this.synchronized {
    // I believe it is safe to synchronize only updates to hashSlots.
    // If another concurrent read is outdated it will be redirected anyway and potentially repeat the update.
    hashMisses += 1

    // do this update no matter what, updating cache may take a bit
    hashSlots = hashSlots.updated(slot, Option(newServer))

    if (hashMisses > maxHashMisses) {
      hashMisses = 0
      updateCache(maxRetries)
    }
  }

  /** Called when `server` has an error to increase its error counter and remove when errors exceed a threshold. */
  private def updateServerErrors(server: Server): Unit = this.synchronized {
    for {
      (con, errors) <- connections.get(server)
    } {
      val nextConnections =
        if (errors >= maxConnectionMisses) removeServerFromConnections(connections, server)
        else connections.updated(server, (con,errors+1))

      this.connections =
        if (nextConnections.isEmpty) {
          // TODO how quickly will this happen when a node is failing?
          // will we have a constant slew of reinit attempts when all is kaput?
          logger.warn(
            "No cluster node connection alive. " +
            s"Attempting to recover with initial node configuration: $nodes")
          initialConnections
        }
        else nextConnections
    }
  }

  private def removeServerFromConnections(conns: CONNECTIONS, server: Server): CONNECTIONS = {
    val connToRemove  = connections(server)._1
    closeConnection(connToRemove)
    connections - server
  }

  private def closeConnection(connToRemove: NonBlockingConnection): Future[Unit] = {
    val req = Quit()
    connToRemove.send(req)
    req.future
  }

  /** Create a new connection if required, and update connections.
    * Protects against race conditions leading to same connection being created multiple times
    * TODO: It is still possible to have race conditions when creating connections
    */
  private def createConnectionIfMissing(server: Server): (NonBlockingConnection, Int) =
    this.synchronized {
      connections.get(server) match {
        case Some(conn) => conn
        case None =>
<<<<<<< HEAD
          val con = makeConnection(server, system)
=======
          val con = makeConnection(server, systemOpt)
>>>>>>> 6ace2854
          connections = connections.updated(server, (con, 0))
          (con,0)
      }
    }

  override def clone(): AnyRef = super.clone()

  override protected[scredis] def send[A](request: Request[A]): Future[A] =
    request match {

      case req @ ClusterCountKeysInSlot(slot) =>
        // special case handling for slot counting in clusters: redirect to the proper cluster node
        if (slot >= Protocol.CLUSTER_HASHSLOTS || slot < 0)
          Future.failed(RedisInvalidArgumentException(s"Invalid slot number: $slot"))
        else hashSlots(slot.toInt) match {
          case None => Future.failed(RedisIOException(s"No cluster slot information available for $slot"))
          case Some(server) => send(req, server)
        }

      case keyReq: Request[A] with Key =>
        hashSlots(ClusterCRC16.getSlot(keyReq.key)) match {
          case None =>
            if (connections.isEmpty) Future.failed(RedisIOException("No cluster node connection available"))
            else send(keyReq, connections.head._1) // when we can't get a cached server, just get the first connection
          case Some(server) =>
            send(keyReq, server)
        }

      case clusterReq: Request[A] with Cluster =>
        // requests that are valid with any cluster node
        val server = connections.head._1
        send(clusterReq, server)
      case _ =>
        // TODO what to do about non-key requests? they would be valid for any individual cluster node,
        // but arbitrary choice is probably not what's intended..
        Future.failed(RedisInvalidArgumentException("This command is not supported for clusters"))
    }

  def quit(): Future[Unit] = {
    // Shut down all connections
    val allQuit = Future.traverse(connections.toSeq) { case (server: Server, (connection: NonBlockingConnection, _)) =>
      closeConnection(connection)
    }

    connections.values.foreach(_._1.awaitTermination(defaultBlockingTimeout))

    Future.successful(())
  }

  // TODO at init: fetch all hash slot-node associations: CLUSTER SLOTS
}<|MERGE_RESOLUTION|>--- conflicted
+++ resolved
@@ -76,12 +76,7 @@
 
   /** Set up initial connections from configuration. */
   private def initialConnections: CONNECTIONS =
-<<<<<<< HEAD
     nodes.map { server => (server, (makeConnection(server, system), 0))}.toMap
-
-=======
-    nodes.map { server => (server, (makeConnection(server, systemOpt), 0))}.toMap
->>>>>>> 6ace2854
 
 
   /**
@@ -128,14 +123,8 @@
   }
 
   /** Creates a new connection to a server. */
-<<<<<<< HEAD
   private def makeConnection(server: Server, system:ActorSystem): AkkaNonBlockingConnection = {
-=======
-  private def makeConnection(server: Server, systemOpt:Option[ActorSystem]): AkkaNonBlockingConnection = {
-    val systemName = RedisConfigDefaults.IO.Akka.ActorSystemName
-    val system = systemOpt.getOrElse(ActorSystem(UniqueNameGenerator.getUniqueName(systemName)))
-
->>>>>>> 6ace2854
+
     new AkkaNonBlockingConnection(
       system = system, host = server.host, port = server.port, passwordOpt = passwordOpt,
       database = 0, nameOpt = None, decodersCount = 2,
@@ -271,11 +260,7 @@
       connections.get(server) match {
         case Some(conn) => conn
         case None =>
-<<<<<<< HEAD
           val con = makeConnection(server, system)
-=======
-          val con = makeConnection(server, systemOpt)
->>>>>>> 6ace2854
           connections = connections.updated(server, (con, 0))
           (con,0)
       }
